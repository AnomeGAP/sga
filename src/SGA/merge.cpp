//-----------------------------------------------
// Copyright 2010 Wellcome Trust Sanger Institute
// Written by Jared Simpson (js18@sanger.ac.uk)
// Released under the GPL
//-----------------------------------------------
//
// merge - merge read files and their indices
//
#include <iostream>
#include <fstream>
#include <sys/stat.h>
#include "SGACommon.h"
#include "Util.h"
#include "merge.h"
#include "SACAInducedCopying.h"
#include "BWTDiskConstruction.h"
#include "BWT.h"
#include "PopulationIndex.h"

//
void removeFiles(const std::string& inFile);

//
// Getopt
//
#define SUBPROGRAM "merge"

static const char *MERGE_VERSION_MESSAGE =
SUBPROGRAM " Version " PACKAGE_VERSION "\n"
"Written by Jared Simpson.\n"
"\n"
"Copyright 2010 Wellcome Trust Sanger Institute\n";

static const char *MERGE_USAGE_MESSAGE =
"Usage: " PACKAGE_NAME " " SUBPROGRAM " [OPTION] ... READS1 READS2\n"
"Merge the sequence files READS1, READS2 into a single file/index\n"
"\n"
"  -v, --verbose                        display verbose output\n"
"      --help                           display this help and exit\n"
"  -t, --threads=NUM                    use NUM threads to merge the indices (default: 1)\n"
"  -p, --prefix=PREFIX                  write final index to files starting with PREFIX (the default is to concatenate the input filenames)\n"
"  -r, --remove                         remove the original BWT, SAI and reads files after the merge\n"
"  -g, --gap-array=N                    use N bits of storage for each element of the gap array. Acceptable values are 4,8,16 or 32. Lower\n"
"                                       values can substantially reduce the amount of memory required at the cost of less predictable memory usage.\n"
"                                       When this value is set to 32, the memory requirement is essentially deterministic and requires ~5N bytes where\n"
"                                       N is the size of the FM-index of READS2.\n"
"                                       The default value is 4.\n"
"      --no-sequence                    Suppress merging of the sequence files. Use this option when merging the index(es) separate e.g. in parallel\n"
"      --no-forward                     Suppress merging of the forward index. Use this option when merging the index(es) separate e.g. in parallel\n"
"      --no-reverse                     Suppress merging of the reverse index. Use this option when merging the index(es) separate e.g. in parallel\n"
"\n"
"\nReport bugs to " PACKAGE_BUGREPORT "\n\n";

namespace opt
{
    static unsigned int verbose;
    static std::string prefix;
    static int numThreads = 1;
    static bool bRemove;
    static int gapArrayStorage = 4;
	static bool bMergeSequence = true;
	static bool bMergeForward = true;
	static bool bMergeReverse = true;
}

static const char* shortopts = "p:m:t:g:vr";

enum { OPT_HELP = 1, OPT_VERSION, OPT_NO_SEQUENCE, OPT_NO_FWD, OPT_NO_REV };

static const struct option longopts[] = {
    { "verbose",     no_argument,       NULL, 'v' },
    { "prefix",      required_argument, NULL, 'p' },
    { "remove",      no_argument,       NULL, 'r' },
    { "threads",     required_argument, NULL, 't' },
    { "gap-array",   required_argument, NULL, 'g' },
    { "no-sequence", no_argument,       NULL, OPT_NO_SEQUENCE },
    { "no-forward", no_argument,       NULL, OPT_NO_FWD },
    { "no-reverse", no_argument,       NULL, OPT_NO_REV },
    { "help",        no_argument,       NULL, OPT_HELP },
    { "version",     no_argument,       NULL, OPT_VERSION },
    { NULL, 0, NULL, 0 }
};

int mergeMain(int argc, char** argv)
{
    parseMergeOptions(argc, argv);
    StringVector inFiles;
    while(optind < argc)
    {
        inFiles.push_back(argv[optind++]);
    }

    assert(inFiles.size() == 2);
    if(inFiles[0] == inFiles[1])
        return 0; // avoid self-merge

    if(opt::prefix.empty())
    {
        std::string basename1 = stripFilename(inFiles[0]);
        std::string basename2 = stripFilename(inFiles[1]);
        opt::prefix = basename1 + "." + basename2;
    }

    // Merge the indices
<<<<<<< HEAD
	if(opt::bMergeForward)
	{
		mergeIndependentIndices(inFiles[0], inFiles[1], opt::prefix, BWT_EXT, SAI_EXT, false, opt::numThreads, opt::gapArrayStorage);
	}
=======
    mergeIndependentIndices(inFiles[0], inFiles[1], opt::prefix, BWT_EXT, SAI_EXT, false, opt::numThreads, opt::gapArrayStorage);
    
    std::string prefix1 = stripExtension(inFiles[0]);
    std::string prefix2 = stripExtension(inFiles[1]);
>>>>>>> d87f4a53

    // Skip merging the reverse indices if the reverse bwt file does not exist. 
    std::string rbwt_filename_1 = prefix1 + RBWT_EXT;
    std::string rbwt_filename_2 = prefix2 + RBWT_EXT;

    struct stat file_s_1;
    struct stat file_s_2;
    int ret1 = stat(rbwt_filename_1.c_str(), &file_s_1);
    int ret2 = stat(rbwt_filename_2.c_str(), &file_s_2);

    if((ret1 == 0 || ret2 == 0) && opt::bMergeReverse)
	{
		mergeIndependentIndices(inFiles[0], inFiles[1], opt::prefix, RBWT_EXT, RSAI_EXT, true, opt::numThreads, opt::gapArrayStorage);
	}
		
    // Merge the read files
	if(opt::bMergeSequence)
	{
		mergeReadFiles(inFiles[0], inFiles[1], opt::prefix);
	}

    // Merge any population index files
    std::string popidx_filename_1 = prefix1 + POPIDX_EXT;
    std::string popidx_filename_2 = prefix2 + POPIDX_EXT;
    ret1 = stat(popidx_filename_1.c_str(), &file_s_1);
    ret2 = stat(popidx_filename_2.c_str(), &file_s_2);
    if(ret1 == 0 && ret2 == 0)
        PopulationIndex::mergeIndexFiles(popidx_filename_1, popidx_filename_2, opt::prefix + POPIDX_EXT);

    if(opt::bRemove)
    {
        // Delete the original reads, bwt and sai files
        removeFiles(inFiles[0]);
        removeFiles(inFiles[1]);
    }
    return 0;
}

//
void removeFiles(const std::string& inFile)
{
    std::string prefix = stripFilename(inFile);
    std::string bwt_file = prefix + BWT_EXT;
    std::string rbwt_file = prefix + RBWT_EXT;

    std::string sai_file = prefix + SAI_EXT;
    std::string rsai_file = prefix + RSAI_EXT;

    unlink(bwt_file.c_str());
    unlink(rbwt_file.c_str());
    unlink(sai_file.c_str());
    unlink(rsai_file.c_str());
    unlink(inFile.c_str());
}

// 
// Handle command line arguments
//
void parseMergeOptions(int argc, char** argv)
{
    bool die = false;
    for (char c; (c = getopt_long(argc, argv, shortopts, longopts, NULL)) != -1;) 
    {
        std::istringstream arg(optarg != NULL ? optarg : "");
        switch (c) 
        {
            case 'p': arg >> opt::prefix; break;
            case 'r': opt::bRemove = true; break;
            case '?': die = true; break;
            case 't': arg >> opt::numThreads; break;
            case 'g': arg >> opt::gapArrayStorage; break;
            case 'v': opt::verbose++; break;
			case OPT_NO_SEQUENCE: opt::bMergeSequence = false; break;
			case OPT_NO_FWD: opt::bMergeForward = false; break;
			case OPT_NO_REV: opt::bMergeReverse = false; break;
            case OPT_HELP:
                std::cout << MERGE_USAGE_MESSAGE;
                exit(EXIT_SUCCESS);
            case OPT_VERSION:
                std::cout << MERGE_VERSION_MESSAGE;
                exit(EXIT_SUCCESS);
        }
    }

    if(opt::gapArrayStorage != 4 && opt::gapArrayStorage != 8 &&
       opt::gapArrayStorage != 16 && opt::gapArrayStorage != 32)
    {
        std::cerr << SUBPROGRAM ": invalid argument, --gap-array,-g must be one of 4,8,16,32 (found: " << opt::gapArrayStorage << ")\n";
        die = true;
    }

    if(opt::numThreads <= 0)
    {
        std::cerr << SUBPROGRAM ": invalid number of threads: " << opt::numThreads << "\n";
        die = true;
    }    

    if (argc - optind < 1) 
    {
        std::cerr << SUBPROGRAM ": missing arguments\n";
        die = true;
    } 

    if (argc - optind > 2)
    {
        std::cerr << SUBPROGRAM ": too many arguments\n";
        die = true;
    }

    if (die) 
    {
        std::cerr << "Try `" << SUBPROGRAM << " --help' for more information.\n";
        exit(EXIT_FAILURE);
    }
}<|MERGE_RESOLUTION|>--- conflicted
+++ resolved
@@ -102,17 +102,13 @@
     }
 
     // Merge the indices
-<<<<<<< HEAD
 	if(opt::bMergeForward)
 	{
 		mergeIndependentIndices(inFiles[0], inFiles[1], opt::prefix, BWT_EXT, SAI_EXT, false, opt::numThreads, opt::gapArrayStorage);
 	}
-=======
-    mergeIndependentIndices(inFiles[0], inFiles[1], opt::prefix, BWT_EXT, SAI_EXT, false, opt::numThreads, opt::gapArrayStorage);
     
     std::string prefix1 = stripExtension(inFiles[0]);
     std::string prefix2 = stripExtension(inFiles[1]);
->>>>>>> d87f4a53
 
     // Skip merging the reverse indices if the reverse bwt file does not exist. 
     std::string rbwt_filename_1 = prefix1 + RBWT_EXT;
