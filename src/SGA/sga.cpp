--- conflicted
+++ resolved
@@ -36,11 +36,8 @@
 #include "preqc.h"
 #include "haplotype-filter.h"
 #include "graph-concordance.h"
-<<<<<<< HEAD
 #include "somatic-variant-filters.h"
-=======
 #include "kmer-count.h"
->>>>>>> 9d06f4db
 
 #define PROGRAM_BIN "sga"
 #define AUTHOR "Jared Simpson"
@@ -80,18 +77,11 @@
 "           haplotype-filter         filter out low-quality haplotypes\n"
 "           somatic-variant-filters  filter out low-quality haplotypes\n"
 "\n\nExperimental commands:\n"
-<<<<<<< HEAD
-"           preqc                    perform pre-assembly quality checks on a set of reads\n"
-"           stats                    print summary statistics about a read set\n"
-"           filterBAM                filter out contaminating mate-pair data in a BAM file\n"
-"           cluster                  find clusters of reads belonging to the same connected component in an assembly graph\n"
-=======
 "           preqc                 perform pre-assembly quality checks on a set of reads\n"
 "           stats                 print summary statistics about a read set\n"
 "           filterBAM             filter out contaminating mate-pair data in a BAM file\n"
 "           cluster               find clusters of reads belonging to the same connected component in an assembly graph\n"
 "           kmer-count            extract all kmers from a BWT file\n"
->>>>>>> 9d06f4db
 //"           connect         resolve the complete sequence of a paired-end fragment\n"
 "\nReport bugs to " PACKAGE_BUGREPORT "\n\n";
 
@@ -172,13 +162,10 @@
             haplotypeFilterMain(argc - 1, argv + 1);
         else if(command == "graph-concordance")
             graphConcordanceMain(argc - 1, argv + 1);
-<<<<<<< HEAD
         else if(command == "somatic-variant-filters")
             somaticVariantFiltersMain(argc - 1, argv + 1);
-=======
         else if(command == "kmer-count")
             kmerCountMain(argc - 1, argv + 1);
->>>>>>> 9d06f4db
         else
         {
             std::cerr << "Unrecognized command: " << command << "\n";
