--- conflicted
+++ resolved
@@ -81,12 +81,8 @@
     static bool referenceMode = false;
 
     static std::string outPrefix = "graphdiff";
-<<<<<<< HEAD
     //static std::string debugFile = "debug.var1.txt";
-=======
-//    static std::string debugFile = "debug.var1.txt";
->>>>>>> 212743e1
-//    static std::string debugFile = "badalign.debug";
+    //static std::string debugFile = "badalign.debug";
     static std::string debugFile;
     static std::string referenceFile;
     static std::string baseFile;
