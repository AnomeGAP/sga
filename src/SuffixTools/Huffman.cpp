--- conflicted
+++ resolved
@@ -12,11 +12,7 @@
 #include <iostream>
 #include <queue>
 
-<<<<<<< HEAD
 void Huffman::buildSymbolHuffman(AlphaCount64& counts, HuffmanSymbolEncoder& outEncoder, HuffmanSymbolDecoder& outDecoder)
-=======
-void Huffman::buildHuffman(AlphaCount64& counts, HuffmanEncodeMap& outEncoder, HuffmanDecodeVector& outDecoder, size_t& minBits)
->>>>>>> d3f6b203
 {
     std::string sortString = counts.getSortString();
 
@@ -52,25 +48,21 @@
     {
         pCodes = standard5;
         pBits = bits5;
-        minBits = 4;
     }
     else if(nonzero == 4)
     {
         pCodes = standard4;
         pBits = bits4;
-        minBits = 2;
     }
     else if(nonzero == 3)
     {
         pCodes = standard3;
         pBits = bits3;
-        minBits = 2;
     }
     else
     {
         pCodes = standard2;
         pBits = bits2;
-        minBits = 1;
     }
         
     //pCodes = standard5;
