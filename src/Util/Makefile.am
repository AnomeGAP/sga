noinst_LIBRARIES = libutil.a

libutil_a_CPPFLAGS = \
	-I$(top_srcdir)/Bigraph \
	-I$(top_srcdir)/Thirdparty

libutil_a_SOURCES = \
        Util.h Util.cpp \
		Alphabet.h Alphabet.cpp \
        Contig.h Contig.cpp \
        ReadTable.h ReadTable.cpp \
        ReadInfoTable.h ReadInfoTable.cpp \
        SeqReader.h SeqReader.cpp \
        DNAString.h DNAString.cpp \
        Match.h Match.cpp \
        Pileup.h Pileup.cpp \
		BitChar.h BitChar.cpp \
		Interval.h Interval.cpp \
		SeqCoord.h SeqCoord.cpp \
		MultiOverlap.h MultiOverlap.cpp \
		QualityVector.h QualityVector.cpp \
		Stats.h Stats.cpp \
		SeqTrie.h SeqTrie.cpp \
		SeqDAVG.h SeqDAVG.cpp \
		Quality.h Quality.cpp \
		PrimerScreen.h PrimerScreen.cpp \
		BitVector.h BitVector.cpp \
        CorrectionThresholds.h CorrectionThresholds.cpp \
        KmerDistribution.h KmerDistribution.cpp \
<<<<<<< HEAD
        ClusterReader.h ClusterReader.cpp \
=======
        MultiAlignment.h MultiAlignment.cpp \
		StdAlnTools.h StdAlnTools.cpp \
>>>>>>> 2ba20b4e
        Timer.h \
        EncodedString.h \
        DNACodec.h \
        DNADouble.h \
        BWT4Codec.h \
        BWTCodec.h \
        DNACodec.h \
        NoCodec.h \
        SimpleAllocator.h \
        SimplePool.h \
        mkqs.h \
        bucketSort.h \
        HashMap.h \
		Metrics.h
<|MERGE_RESOLUTION|>--- conflicted
+++ resolved
@@ -27,12 +27,9 @@
 		BitVector.h BitVector.cpp \
         CorrectionThresholds.h CorrectionThresholds.cpp \
         KmerDistribution.h KmerDistribution.cpp \
-<<<<<<< HEAD
         ClusterReader.h ClusterReader.cpp \
-=======
         MultiAlignment.h MultiAlignment.cpp \
 		StdAlnTools.h StdAlnTools.cpp \
->>>>>>> 2ba20b4e
         Timer.h \
         EncodedString.h \
         DNACodec.h \
